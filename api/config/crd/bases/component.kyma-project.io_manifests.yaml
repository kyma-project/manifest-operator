---
apiVersion: apiextensions.k8s.io/v1
kind: CustomResourceDefinition
metadata:
  annotations:
    controller-gen.kubebuilder.io/version: v0.9.0
  creationTimestamp: null
  name: manifests.component.kyma-project.io
spec:
  group: component.kyma-project.io
  names:
    kind: Manifest
    listKind: ManifestList
    plural: manifests
    singular: manifest
  scope: Namespaced
  versions:
  - additionalPrinterColumns:
    - jsonPath: .status.state
      name: State
      type: string
    - jsonPath: .metadata.creationTimestamp
      name: Age
      type: date
    name: v1alpha1
    schema:
      openAPIV3Schema:
        description: Manifest is the Schema for the manifests API
        properties:
          apiVersion:
            description: 'APIVersion defines the versioned schema of this representation
              of an object. Servers should convert recognized schemas to the latest
              internal value, and may reject unrecognized values. More info: https://git.k8s.io/community/contributors/devel/sig-architecture/api-conventions.md#resources'
            type: string
          kind:
            description: 'Kind is a string value representing the REST resource this
              object represents. Servers may infer this from the endpoint the client
              submits requests to. Cannot be updated. In CamelCase. More info: https://git.k8s.io/community/contributors/devel/sig-architecture/api-conventions.md#types-kinds'
            type: string
          metadata:
            type: object
          spec:
            description: ManifestSpec defines the specification of Manifest
            properties:
<<<<<<< HEAD
              config:
                description: OCIRef specifies OCI image configuration for Manifest
                properties:
                  module:
                    type: string
                  ref:
                    type: string
                  repo:
                    type: string
                required:
                - module
                - repo
                type: object
=======
>>>>>>> 8fd3e3ef
              customStates:
                description: CustomStates specifies a list of resources with their
                  desires states for Manifest
                items:
                  properties:
                    apiVersion:
                      description: APIVersion defines api version of the custom resource
                      type: string
                    kind:
                      description: Kind defines the kind of the custom resource
                      type: string
                    name:
                      description: Name defines the name of the custom resource
                      type: string
                    namespace:
                      description: Namespace defines the namespace of the custom resource
                      type: string
                    state:
                      description: Namespace defines the desired state of the custom
                        resource
                      type: string
                  type: object
                type: array
              defaultConfig:
                description: DefaultConfig specifies OCI image configuration for Manifest
                properties:
                  name:
                    description: Name defines the Image name
                    type: string
                  ref:
                    description: Ref is either a sha value, tag or version
                    type: string
                  repo:
                    description: Repo defines the Image repo
                    type: string
                  type:
                    description: Type defines the chart as "oci-ref"
                    enum:
                    - helm-chart
                    - oci-ref
                    type: string
                required:
                - type
                type: object
              installs:
                description: Installs specifies a list of installations for Manifest
                items:
                  description: InstallInfo defines installation information
                  properties:
<<<<<<< HEAD
                    helmRef:
                      description: HelmRef defines installation
                      properties:
                        chartName:
                          type: string
                        url:
                          type: string
                        version:
                          type: string
                      type: object
=======
>>>>>>> 8fd3e3ef
                    name:
                      description: Name specifies a unique install name for Manifest
                      type: string
<<<<<<< HEAD
                    ociRef:
                      description: OCIRef defines OCI image configuration
                      properties:
                        module:
                          type: string
                        ref:
                          type: string
                        repo:
                          type: string
                      required:
                      - module
                      - repo
                      type: object
                    type:
                      type: string
                  required:
                  - name
                  - type
=======
                    overrideSelector:
                      description: OverrideSelector defines a label selector for external
                        overrides
                      properties:
                        matchExpressions:
                          description: matchExpressions is a list of label selector
                            requirements. The requirements are ANDed.
                          items:
                            description: A label selector requirement is a selector
                              that contains values, a key, and an operator that relates
                              the key and values.
                            properties:
                              key:
                                description: key is the label key that the selector
                                  applies to.
                                type: string
                              operator:
                                description: operator represents a key's relationship
                                  to a set of values. Valid operators are In, NotIn,
                                  Exists and DoesNotExist.
                                type: string
                              values:
                                description: values is an array of string values.
                                  If the operator is In or NotIn, the values array
                                  must be non-empty. If the operator is Exists or
                                  DoesNotExist, the values array must be empty. This
                                  array is replaced during a strategic merge patch.
                                items:
                                  type: string
                                type: array
                            required:
                            - key
                            - operator
                            type: object
                          type: array
                        matchLabels:
                          additionalProperties:
                            type: string
                          description: matchLabels is a map of {key,value} pairs.
                            A single {key,value} in the matchLabels map is equivalent
                            to an element of matchExpressions, whose key field is
                            "key", the operator is "In", and the values array contains
                            only "value". The requirements are ANDed.
                          type: object
                      type: object
                    source:
                      description: Source can either be described as ImageSpec or
                        HelmChartSpec
                      type: object
                      x-kubernetes-preserve-unknown-fields: true
                  required:
                  - name
                  - source
>>>>>>> 8fd3e3ef
                  type: object
                type: array
              sync:
                description: Sync specifies the sync strategy for Manifest
                properties:
                  enabled:
                    default: false
                    description: Enabled set to true will look up a kubeconfig for
                      the remote cluster based on the strategy and synchronize its
                      state there.
                    type: boolean
                  namespace:
                    description: The target namespace, if empty the namespace is reflected
                      from the control plane Note that cleanup is currently not supported
                      if you are switching the namespace, so you will manually need
                      to cleanup old synchronized Manifests
                    type: string
                  strategy:
                    description: Strategy determines the way to lookup the remotely
                      synced kubeconfig, by default it is fetched from a secret
                    type: string
                type: object
            type: object
          status:
            description: ManifestStatus defines the observed state of Manifest
            properties:
              conditions:
                description: List of status conditions to indicate the status of Manifest.
                items:
                  description: ManifestCondition describes condition information for
                    Manifest.
                  properties:
                    installInfo:
                      description: InstallInfo contains a list of installations for
                        Manifest
                      properties:
                        chartName:
                          description: ChartName defines the name for InstallItem
                          type: string
                        clientConfig:
                          description: ClientConfig defines the client config for
                            InstallItem
                          type: string
                        overrides:
                          description: Overrides defines the overrides for InstallItem
                          type: string
                      type: object
                    lastTransitionTime:
                      description: Timestamp for when Manifest last transitioned from
                        one status to another.
                      format: date-time
                      type: string
                    message:
                      description: Human-readable message indicating details about
                        the last status transition.
                      type: string
                    reason:
                      description: Machine-readable text indicating the reason for
                        the condition's last transition.
                      type: string
                    status:
                      description: Status of the ManifestCondition. Value can be one
                        of ("True", "False", "Unknown").
                      type: string
                    type:
                      description: Type of ManifestCondition
                      type: string
                  required:
                  - status
                  - type
                  type: object
                type: array
              observedGeneration:
                description: Observed generation
                format: int64
                type: integer
              state:
                enum:
                - Processing
                - Deleting
                - Ready
                - Error
                type: string
            type: object
        type: object
    served: true
    storage: true
    subresources:
      status: {}<|MERGE_RESOLUTION|>--- conflicted
+++ resolved
@@ -42,22 +42,6 @@
           spec:
             description: ManifestSpec defines the specification of Manifest
             properties:
-<<<<<<< HEAD
-              config:
-                description: OCIRef specifies OCI image configuration for Manifest
-                properties:
-                  module:
-                    type: string
-                  ref:
-                    type: string
-                  repo:
-                    type: string
-                required:
-                - module
-                - repo
-                type: object
-=======
->>>>>>> 8fd3e3ef
               customStates:
                 description: CustomStates specifies a list of resources with their
                   desires states for Manifest
@@ -107,42 +91,9 @@
                 items:
                   description: InstallInfo defines installation information
                   properties:
-<<<<<<< HEAD
-                    helmRef:
-                      description: HelmRef defines installation
-                      properties:
-                        chartName:
-                          type: string
-                        url:
-                          type: string
-                        version:
-                          type: string
-                      type: object
-=======
->>>>>>> 8fd3e3ef
                     name:
                       description: Name specifies a unique install name for Manifest
                       type: string
-<<<<<<< HEAD
-                    ociRef:
-                      description: OCIRef defines OCI image configuration
-                      properties:
-                        module:
-                          type: string
-                        ref:
-                          type: string
-                        repo:
-                          type: string
-                      required:
-                      - module
-                      - repo
-                      type: object
-                    type:
-                      type: string
-                  required:
-                  - name
-                  - type
-=======
                     overrideSelector:
                       description: OverrideSelector defines a label selector for external
                         overrides
@@ -196,7 +147,6 @@
                   required:
                   - name
                   - source
->>>>>>> 8fd3e3ef
                   type: object
                 type: array
               sync:
